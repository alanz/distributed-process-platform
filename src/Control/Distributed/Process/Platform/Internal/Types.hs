{-# LANGUAGE DeriveDataTypeable #-}

-- | Types used throughout the Cloud Haskell framework
--
<<<<<<< HEAD
module Control.Distributed.Process.Platform.Internal.Types
  ( Tag
  , TagPool
  , newTagPool
  , getTag
  , RegisterSelf(..)
=======
module Control.Distributed.Process.Platform.Internal.Types 
  ( CancelWait(..)
  , TimeUnit(..)
  , TimeInterval(..)
  , Timeout(..)
>>>>>>> 47682999
  ) where

import Control.Distributed.Process
import Control.Concurrent.MVar (MVar, newMVar, modifyMVar)
import Data.Binary (Binary,get,put)
import Data.Typeable (Typeable)

-- | Used internally in whereisOrStart. Send as (RegisterSelf,ProcessId).
data RegisterSelf = RegisterSelf deriving Typeable
instance Binary RegisterSelf where
  put _ = return ()
  get = return RegisterSelf

-- | Tags provide uniqueness for messages, so that they can be
-- matched with their response.
type Tag = Int

<<<<<<< HEAD
-- | Generates unique 'Tag' for messages and response pairs.
-- Each process that depends, directly or indirectly, on
-- the call mechanisms in "Control.Distributed.Process.Global.Call"
-- should have at most one TagPool on which to draw unique message
-- tags.
type TagPool = MVar Tag

-- | Create a new per-process source of unique
-- message identifiers.
newTagPool :: Process TagPool
newTagPool = liftIO $ newMVar 0

-- | Extract a new identifier from a 'TagPool'.
getTag :: TagPool -> Process Tag
getTag tp = liftIO $ modifyMVar tp (\tag -> return (tag+1,tag))
=======
-- | Defines a Timeout value (and unit of measure) or
--   sets it to infinity (no timeout)
data Timeout = Timeout TimeInterval | Infinity
    deriving (Typeable, Show)
$(derive makeBinary ''Timeout)

data CancelWait = CancelWait
    deriving (Typeable)
$(derive makeBinary ''CancelWait)
>>>>>>> 47682999
<|MERGE_RESOLUTION|>--- conflicted
+++ resolved
@@ -1,26 +1,20 @@
 {-# LANGUAGE DeriveDataTypeable #-}
-
+{-# LANGUAGE TemplateHaskell    #-}
 -- | Types used throughout the Cloud Haskell framework
 --
-<<<<<<< HEAD
 module Control.Distributed.Process.Platform.Internal.Types
   ( Tag
   , TagPool
   , newTagPool
   , getTag
   , RegisterSelf(..)
-=======
-module Control.Distributed.Process.Platform.Internal.Types 
-  ( CancelWait(..)
-  , TimeUnit(..)
-  , TimeInterval(..)
-  , Timeout(..)
->>>>>>> 47682999
+  , CancelWait(..)
   ) where
 
 import Control.Distributed.Process
 import Control.Concurrent.MVar (MVar, newMVar, modifyMVar)
-import Data.Binary (Binary,get,put)
+import Data.Binary
+import Data.DeriveTH
 import Data.Typeable (Typeable)
 
 -- | Used internally in whereisOrStart. Send as (RegisterSelf,ProcessId).
@@ -33,7 +27,6 @@
 -- matched with their response.
 type Tag = Int
 
-<<<<<<< HEAD
 -- | Generates unique 'Tag' for messages and response pairs.
 -- Each process that depends, directly or indirectly, on
 -- the call mechanisms in "Control.Distributed.Process.Global.Call"
@@ -49,14 +42,7 @@
 -- | Extract a new identifier from a 'TagPool'.
 getTag :: TagPool -> Process Tag
 getTag tp = liftIO $ modifyMVar tp (\tag -> return (tag+1,tag))
-=======
--- | Defines a Timeout value (and unit of measure) or
---   sets it to infinity (no timeout)
-data Timeout = Timeout TimeInterval | Infinity
-    deriving (Typeable, Show)
-$(derive makeBinary ''Timeout)
 
 data CancelWait = CancelWait
     deriving (Typeable)
-$(derive makeBinary ''CancelWait)
->>>>>>> 47682999
+$(derive makeBinary ''CancelWait)