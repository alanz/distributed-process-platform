--- conflicted
+++ resolved
@@ -2,22 +2,16 @@
 --
 module Control.Distributed.Platform
   (
-<<<<<<< HEAD
-    -- exported time interval handling
-    milliseconds
-=======
     -- extra primitives
     spawnLinkLocal
   , spawnMonitorLocal
     -- time interval handling
   , milliseconds
->>>>>>> cb916752
   , seconds
   , minutes
   , hours
   , intervalToMs
   , timeToMs
-    -- timeouts and time interval types
   , Timeout(..)
   , TimeInterval
   , TimeUnit
@@ -30,8 +24,8 @@
   , cancelTimer
   ) where
 
+import Control.Distributed.Platform.Internal.Primitives
 import Control.Distributed.Platform.Internal.Types
-<<<<<<< HEAD
 import Control.Distributed.Platform.Timer
   ( milliseconds
   , seconds
@@ -45,43 +39,4 @@
   , resetTimer
   , cancelTimer
   , TimerRef
-  )
-=======
-import Control.Distributed.Platform.Internal.Primitives
-
---------------------------------------------------------------------------------
--- API                                                                        --
---------------------------------------------------------------------------------
-
--- time interval/unit handling
-
--- | converts the supplied @TimeInterval@ to milliseconds
-intervalToMs :: TimeInterval -> Int
-intervalToMs (TimeInterval u v) = timeToMs u v
-
--- | given a number, produces a @TimeInterval@ of milliseconds
-milliseconds :: Int -> TimeInterval
-milliseconds = TimeInterval Millis
-
--- | given a number, produces a @TimeInterval@ of seconds
-seconds :: Int -> TimeInterval
-seconds = TimeInterval Seconds
-
--- | given a number, produces a @TimeInterval@ of minutes
-minutes :: Int -> TimeInterval
-minutes = TimeInterval Minutes
-
--- | given a number, produces a @TimeInterval@ of hours
-hours :: Int -> TimeInterval
-hours = TimeInterval Hours
-
--- TODO: timeToMs is not exactly efficient and we need to scale it up to
---       deal with days, months, years, etc
-
--- | converts the supplied @TimeUnit@ to milliseconds
-timeToMs :: TimeUnit -> Int -> Int
-timeToMs Millis  ms   = ms
-timeToMs Seconds sec  = sec * 1000
-timeToMs Minutes mins = (mins * 60) * 1000
-timeToMs Hours   hrs  = ((hrs * 60) * 60) * 1000
->>>>>>> cb916752
+  )